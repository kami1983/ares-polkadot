--- conflicted
+++ resolved
@@ -22,7 +22,6 @@
 
 # Substrate Dependencies
 
-<<<<<<< HEAD
 frame-support = { git = "https://github.com/paritytech/substrate", default-features = false , branch = "dp-jsonrpsee-integration-2" }
 frame-system = { git = "https://github.com/paritytech/substrate", default-features = false , branch = "dp-jsonrpsee-integration-2" }
 sp-finality-grandpa = { git = "https://github.com/paritytech/substrate", default-features = false , branch = "dp-jsonrpsee-integration-2" }
@@ -35,23 +34,8 @@
 frame-benchmarking = { git = "https://github.com/paritytech/substrate", default-features = false, optional = true , branch = "dp-jsonrpsee-integration-2" }
 
 [dev-dependencies]
+sp-core = { git = "https://github.com/paritytech/substrate", branch = "dp-jsonrpsee-integration-2" }
 sp-io = { git = "https://github.com/paritytech/substrate", branch = "dp-jsonrpsee-integration-2" }
-=======
-frame-support = { git = "https://github.com/paritytech/substrate", branch = "master", default-features = false }
-frame-system = { git = "https://github.com/paritytech/substrate", branch = "master", default-features = false }
-sp-finality-grandpa = { git = "https://github.com/paritytech/substrate", branch = "master", default-features = false }
-sp-runtime = { git = "https://github.com/paritytech/substrate", branch = "master", default-features = false }
-sp-std = { git = "https://github.com/paritytech/substrate", branch = "master", default-features = false }
-sp-trie = { git = "https://github.com/paritytech/substrate", branch = "master", default-features = false }
-
-# Optional Benchmarking Dependencies
-bp-test-utils = { path = "../../primitives/test-utils", default-features = false, optional = true }
-frame-benchmarking = { git = "https://github.com/paritytech/substrate", branch = "master", default-features = false, optional = true }
-
-[dev-dependencies]
-sp-core = { git = "https://github.com/paritytech/substrate", branch = "master" }
-sp-io = { git = "https://github.com/paritytech/substrate", branch = "master" }
->>>>>>> 4fbfb107
 
 [features]
 default = ["std"]
