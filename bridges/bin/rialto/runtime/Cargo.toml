[package]
name = "rialto-runtime"
version = "0.1.0"
authors = ["Parity Technologies <admin@parity.io>"]
edition = "2018"
homepage = "https://substrate.dev"
repository = "https://github.com/paritytech/parity-bridges-common/"
license = "GPL-3.0-or-later WITH Classpath-exception-2.0"

[dependencies]
codec = { package = "parity-scale-codec", version = "2.2.0", default-features = false, features = ["derive"] }
hex-literal = "0.3"
libsecp256k1 = { version = "0.7", optional = true, default-features = false, features = ["hmac"] }
log = { version = "0.4.14", default-features = false }
scale-info = { version = "1.0", default-features = false, features = ["derive"] }
serde = { version = "1.0", optional = true, features = ["derive"] }

# Bridge dependencies

bp-header-chain = { path = "../../../primitives/header-chain", default-features = false }
bp-message-dispatch = { path = "../../../primitives/message-dispatch", default-features = false }
bp-messages = { path = "../../../primitives/messages", default-features = false }
bp-millau = { path = "../../../primitives/chain-millau", default-features = false }
bp-rialto = { path = "../../../primitives/chain-rialto", default-features = false }
bp-runtime = { path = "../../../primitives/runtime", default-features = false }
bridge-runtime-common = { path = "../../runtime-common", default-features = false }
pallet-bridge-dispatch = { path = "../../../modules/dispatch", default-features = false }
pallet-bridge-grandpa = { path = "../../../modules/grandpa", default-features = false }
pallet-bridge-messages = { path = "../../../modules/messages", default-features = false }
pallet-shift-session-manager = { path = "../../../modules/shift-session-manager", default-features = false }

# Substrate Dependencies

<<<<<<< HEAD
frame-benchmarking = { git = "https://github.com/paritytech/substrate", default-features = false, optional = true , branch = "dp-jsonrpsee-integration-2" }
frame-executive = { git = "https://github.com/paritytech/substrate", default-features = false , branch = "dp-jsonrpsee-integration-2" }
frame-support = { git = "https://github.com/paritytech/substrate", default-features = false , branch = "dp-jsonrpsee-integration-2" }
frame-system = { git = "https://github.com/paritytech/substrate", default-features = false , branch = "dp-jsonrpsee-integration-2" }
frame-system-rpc-runtime-api = { git = "https://github.com/paritytech/substrate", default-features = false , branch = "dp-jsonrpsee-integration-2" }
pallet-aura = { git = "https://github.com/paritytech/substrate", default-features = false , branch = "dp-jsonrpsee-integration-2" }
pallet-balances = { git = "https://github.com/paritytech/substrate", default-features = false , branch = "dp-jsonrpsee-integration-2" }
pallet-grandpa = { git = "https://github.com/paritytech/substrate", default-features = false , branch = "dp-jsonrpsee-integration-2" }
pallet-randomness-collective-flip = { git = "https://github.com/paritytech/substrate", default-features = false , branch = "dp-jsonrpsee-integration-2" }
pallet-session = { git = "https://github.com/paritytech/substrate", default-features = false , branch = "dp-jsonrpsee-integration-2" }
pallet-sudo = { git = "https://github.com/paritytech/substrate", default-features = false , branch = "dp-jsonrpsee-integration-2" }
pallet-timestamp = { git = "https://github.com/paritytech/substrate", default-features = false , branch = "dp-jsonrpsee-integration-2" }
pallet-transaction-payment = { git = "https://github.com/paritytech/substrate", default-features = false , branch = "dp-jsonrpsee-integration-2" }
pallet-transaction-payment-rpc-runtime-api = { git = "https://github.com/paritytech/substrate", default-features = false , branch = "dp-jsonrpsee-integration-2" }
sp-api = { git = "https://github.com/paritytech/substrate", default-features = false , branch = "dp-jsonrpsee-integration-2" }
sp-block-builder = { git = "https://github.com/paritytech/substrate", default-features = false , branch = "dp-jsonrpsee-integration-2" }
sp-consensus-aura = { git = "https://github.com/paritytech/substrate", default-features = false , branch = "dp-jsonrpsee-integration-2" }
sp-core = { git = "https://github.com/paritytech/substrate", default-features = false , branch = "dp-jsonrpsee-integration-2" }
sp-finality-grandpa = { git = "https://github.com/paritytech/substrate", default-features = false , branch = "dp-jsonrpsee-integration-2" }
sp-inherents = { git = "https://github.com/paritytech/substrate", default-features = false , branch = "dp-jsonrpsee-integration-2" }
sp-io = { git = "https://github.com/paritytech/substrate", default-features = false , branch = "dp-jsonrpsee-integration-2" }
sp-offchain = { git = "https://github.com/paritytech/substrate", default-features = false , branch = "dp-jsonrpsee-integration-2" }
sp-runtime = { git = "https://github.com/paritytech/substrate", default-features = false , branch = "dp-jsonrpsee-integration-2" }
sp-session = { git = "https://github.com/paritytech/substrate", default-features = false , branch = "dp-jsonrpsee-integration-2" }
sp-std = { git = "https://github.com/paritytech/substrate", default-features = false , branch = "dp-jsonrpsee-integration-2" }
sp-transaction-pool = { git = "https://github.com/paritytech/substrate", default-features = false , branch = "dp-jsonrpsee-integration-2" }
sp-trie = { git = "https://github.com/paritytech/substrate", default-features = false , branch = "dp-jsonrpsee-integration-2" }
sp-version = { git = "https://github.com/paritytech/substrate", default-features = false , branch = "dp-jsonrpsee-integration-2" }
=======
beefy-primitives = { git = "https://github.com/paritytech/substrate", branch = "master", default-features = false }
frame-benchmarking = { git = "https://github.com/paritytech/substrate", branch = "master", default-features = false, optional = true }
frame-executive = { git = "https://github.com/paritytech/substrate", branch = "master", default-features = false }
frame-support = { git = "https://github.com/paritytech/substrate", branch = "master", default-features = false }
frame-system = { git = "https://github.com/paritytech/substrate", branch = "master", default-features = false }
frame-system-rpc-runtime-api = { git = "https://github.com/paritytech/substrate", branch = "master", default-features = false }
pallet-authority-discovery = { git = "https://github.com/paritytech/substrate", branch = "master", default-features = false }
pallet-babe = { git = "https://github.com/paritytech/substrate", branch = "master", default-features = false }
pallet-balances = { git = "https://github.com/paritytech/substrate", branch = "master", default-features = false }
pallet-beefy = { git = "https://github.com/paritytech/substrate", branch = "master", default-features = false }
pallet-beefy-mmr = { git = "https://github.com/paritytech/substrate", branch = "master", default-features = false }
pallet-grandpa = { git = "https://github.com/paritytech/substrate", branch = "master", default-features = false }
pallet-mmr = { git = "https://github.com/paritytech/substrate", branch = "master", default-features = false }
pallet-mmr-primitives = { git = "https://github.com/paritytech/substrate", branch = "master", default-features = false }
pallet-session = { git = "https://github.com/paritytech/substrate", branch = "master", default-features = false }
pallet-sudo = { git = "https://github.com/paritytech/substrate", branch = "master", default-features = false }
pallet-timestamp = { git = "https://github.com/paritytech/substrate", branch = "master", default-features = false }
pallet-transaction-payment = { git = "https://github.com/paritytech/substrate", branch = "master", default-features = false }
pallet-transaction-payment-rpc-runtime-api = { git = "https://github.com/paritytech/substrate", branch = "master", default-features = false }
sp-api = { git = "https://github.com/paritytech/substrate", branch = "master", default-features = false }
sp-authority-discovery = { git = "https://github.com/paritytech/substrate", branch = "master", default-features = false }
sp-block-builder = { git = "https://github.com/paritytech/substrate", branch = "master", default-features = false }
sp-consensus-babe = { git = "https://github.com/paritytech/substrate", branch = "master", default-features = false }
sp-core = { git = "https://github.com/paritytech/substrate", branch = "master", default-features = false }
sp-finality-grandpa = { git = "https://github.com/paritytech/substrate", branch = "master", default-features = false }
sp-inherents = { git = "https://github.com/paritytech/substrate", branch = "master", default-features = false }
sp-io = { git = "https://github.com/paritytech/substrate", branch = "master", default-features = false }
sp-offchain = { git = "https://github.com/paritytech/substrate", branch = "master", default-features = false }
sp-runtime = { git = "https://github.com/paritytech/substrate", branch = "master", default-features = false }
sp-session = { git = "https://github.com/paritytech/substrate", branch = "master", default-features = false }
sp-std = { git = "https://github.com/paritytech/substrate", branch = "master", default-features = false }
sp-transaction-pool = { git = "https://github.com/paritytech/substrate", branch = "master", default-features = false }
sp-trie = { git = "https://github.com/paritytech/substrate", branch = "master", default-features = false }
sp-version = { git = "https://github.com/paritytech/substrate", branch = "master", default-features = false }
>>>>>>> 4fbfb107

# Polkadot (parachain) Dependencies

polkadot-primitives = { git = "https://github.com/paritytech/polkadot", branch = "master", default-features = false }
polkadot-runtime-common = { git = "https://github.com/paritytech/polkadot", branch = "master", default-features = false }
polkadot-runtime-parachains = { git = "https://github.com/paritytech/polkadot", branch = "master", default-features = false }

[dev-dependencies]
libsecp256k1 = { version = "0.7", features = ["hmac"] }

[build-dependencies]
substrate-wasm-builder = { git = "https://github.com/paritytech/substrate", branch = "dp-jsonrpsee-integration-2" }

[features]
default = ["std"]
std = [
	"beefy-primitives/std",
	"bp-header-chain/std",
	"bp-message-dispatch/std",
	"bp-messages/std",
	"bp-millau/std",
	"bp-rialto/std",
	"bp-runtime/std",
	"bridge-runtime-common/std",
	"codec/std",
	"frame-benchmarking/std",
	"frame-executive/std",
	"frame-support/std",
	"frame-system-rpc-runtime-api/std",
	"frame-system/std",
	"log/std",
	"pallet-authority-discovery/std",
	"pallet-babe/std",
	"pallet-balances/std",
	"pallet-beefy/std",
	"pallet-beefy-mmr/std",
	"pallet-bridge-dispatch/std",
	"pallet-bridge-grandpa/std",
	"pallet-bridge-messages/std",
	"pallet-grandpa/std",
	"pallet-mmr/std",
	"pallet-mmr-primitives/std",
	"pallet-shift-session-manager/std",
	"pallet-sudo/std",
	"pallet-timestamp/std",
	"pallet-transaction-payment-rpc-runtime-api/std",
	"pallet-transaction-payment/std",
	"polkadot-primitives/std",
	"polkadot-runtime-common/std",
	"polkadot-runtime-parachains/std",
	"scale-info/std",
	"serde",
	"sp-api/std",
	"sp-authority-discovery/std",
	"sp-block-builder/std",
	"sp-consensus-babe/std",
	"sp-core/std",
	"sp-finality-grandpa/std",
	"sp-inherents/std",
	"sp-io/std",
	"sp-offchain/std",
	"sp-runtime/std",
	"sp-session/std",
	"sp-std/std",
	"sp-transaction-pool/std",
	"sp-trie/std",
	"sp-version/std",
]
runtime-benchmarks = [
	"bridge-runtime-common/runtime-benchmarks",
	"frame-benchmarking/runtime-benchmarks",
	"frame-support/runtime-benchmarks",
	"frame-system/runtime-benchmarks",
	"libsecp256k1",
	"pallet-bridge-messages/runtime-benchmarks",
	"sp-runtime/runtime-benchmarks",
]<|MERGE_RESOLUTION|>--- conflicted
+++ resolved
@@ -31,24 +31,29 @@
 
 # Substrate Dependencies
 
-<<<<<<< HEAD
+beefy-primitives = { git = "https://github.com/paritytech/substrate", default-features = false , branch = "dp-jsonrpsee-integration-2" }
 frame-benchmarking = { git = "https://github.com/paritytech/substrate", default-features = false, optional = true , branch = "dp-jsonrpsee-integration-2" }
 frame-executive = { git = "https://github.com/paritytech/substrate", default-features = false , branch = "dp-jsonrpsee-integration-2" }
 frame-support = { git = "https://github.com/paritytech/substrate", default-features = false , branch = "dp-jsonrpsee-integration-2" }
 frame-system = { git = "https://github.com/paritytech/substrate", default-features = false , branch = "dp-jsonrpsee-integration-2" }
 frame-system-rpc-runtime-api = { git = "https://github.com/paritytech/substrate", default-features = false , branch = "dp-jsonrpsee-integration-2" }
-pallet-aura = { git = "https://github.com/paritytech/substrate", default-features = false , branch = "dp-jsonrpsee-integration-2" }
+pallet-authority-discovery = { git = "https://github.com/paritytech/substrate", default-features = false , branch = "dp-jsonrpsee-integration-2" }
+pallet-babe = { git = "https://github.com/paritytech/substrate", default-features = false , branch = "dp-jsonrpsee-integration-2" }
 pallet-balances = { git = "https://github.com/paritytech/substrate", default-features = false , branch = "dp-jsonrpsee-integration-2" }
+pallet-beefy = { git = "https://github.com/paritytech/substrate", default-features = false , branch = "dp-jsonrpsee-integration-2" }
+pallet-beefy-mmr = { git = "https://github.com/paritytech/substrate", default-features = false , branch = "dp-jsonrpsee-integration-2" }
 pallet-grandpa = { git = "https://github.com/paritytech/substrate", default-features = false , branch = "dp-jsonrpsee-integration-2" }
-pallet-randomness-collective-flip = { git = "https://github.com/paritytech/substrate", default-features = false , branch = "dp-jsonrpsee-integration-2" }
+pallet-mmr = { git = "https://github.com/paritytech/substrate", default-features = false , branch = "dp-jsonrpsee-integration-2" }
+pallet-mmr-primitives = { git = "https://github.com/paritytech/substrate", default-features = false , branch = "dp-jsonrpsee-integration-2" }
 pallet-session = { git = "https://github.com/paritytech/substrate", default-features = false , branch = "dp-jsonrpsee-integration-2" }
 pallet-sudo = { git = "https://github.com/paritytech/substrate", default-features = false , branch = "dp-jsonrpsee-integration-2" }
 pallet-timestamp = { git = "https://github.com/paritytech/substrate", default-features = false , branch = "dp-jsonrpsee-integration-2" }
 pallet-transaction-payment = { git = "https://github.com/paritytech/substrate", default-features = false , branch = "dp-jsonrpsee-integration-2" }
 pallet-transaction-payment-rpc-runtime-api = { git = "https://github.com/paritytech/substrate", default-features = false , branch = "dp-jsonrpsee-integration-2" }
 sp-api = { git = "https://github.com/paritytech/substrate", default-features = false , branch = "dp-jsonrpsee-integration-2" }
+sp-authority-discovery = { git = "https://github.com/paritytech/substrate", default-features = false , branch = "dp-jsonrpsee-integration-2" }
 sp-block-builder = { git = "https://github.com/paritytech/substrate", default-features = false , branch = "dp-jsonrpsee-integration-2" }
-sp-consensus-aura = { git = "https://github.com/paritytech/substrate", default-features = false , branch = "dp-jsonrpsee-integration-2" }
+sp-consensus-babe = { git = "https://github.com/paritytech/substrate", default-features = false , branch = "dp-jsonrpsee-integration-2" }
 sp-core = { git = "https://github.com/paritytech/substrate", default-features = false , branch = "dp-jsonrpsee-integration-2" }
 sp-finality-grandpa = { git = "https://github.com/paritytech/substrate", default-features = false , branch = "dp-jsonrpsee-integration-2" }
 sp-inherents = { git = "https://github.com/paritytech/substrate", default-features = false , branch = "dp-jsonrpsee-integration-2" }
@@ -60,42 +65,6 @@
 sp-transaction-pool = { git = "https://github.com/paritytech/substrate", default-features = false , branch = "dp-jsonrpsee-integration-2" }
 sp-trie = { git = "https://github.com/paritytech/substrate", default-features = false , branch = "dp-jsonrpsee-integration-2" }
 sp-version = { git = "https://github.com/paritytech/substrate", default-features = false , branch = "dp-jsonrpsee-integration-2" }
-=======
-beefy-primitives = { git = "https://github.com/paritytech/substrate", branch = "master", default-features = false }
-frame-benchmarking = { git = "https://github.com/paritytech/substrate", branch = "master", default-features = false, optional = true }
-frame-executive = { git = "https://github.com/paritytech/substrate", branch = "master", default-features = false }
-frame-support = { git = "https://github.com/paritytech/substrate", branch = "master", default-features = false }
-frame-system = { git = "https://github.com/paritytech/substrate", branch = "master", default-features = false }
-frame-system-rpc-runtime-api = { git = "https://github.com/paritytech/substrate", branch = "master", default-features = false }
-pallet-authority-discovery = { git = "https://github.com/paritytech/substrate", branch = "master", default-features = false }
-pallet-babe = { git = "https://github.com/paritytech/substrate", branch = "master", default-features = false }
-pallet-balances = { git = "https://github.com/paritytech/substrate", branch = "master", default-features = false }
-pallet-beefy = { git = "https://github.com/paritytech/substrate", branch = "master", default-features = false }
-pallet-beefy-mmr = { git = "https://github.com/paritytech/substrate", branch = "master", default-features = false }
-pallet-grandpa = { git = "https://github.com/paritytech/substrate", branch = "master", default-features = false }
-pallet-mmr = { git = "https://github.com/paritytech/substrate", branch = "master", default-features = false }
-pallet-mmr-primitives = { git = "https://github.com/paritytech/substrate", branch = "master", default-features = false }
-pallet-session = { git = "https://github.com/paritytech/substrate", branch = "master", default-features = false }
-pallet-sudo = { git = "https://github.com/paritytech/substrate", branch = "master", default-features = false }
-pallet-timestamp = { git = "https://github.com/paritytech/substrate", branch = "master", default-features = false }
-pallet-transaction-payment = { git = "https://github.com/paritytech/substrate", branch = "master", default-features = false }
-pallet-transaction-payment-rpc-runtime-api = { git = "https://github.com/paritytech/substrate", branch = "master", default-features = false }
-sp-api = { git = "https://github.com/paritytech/substrate", branch = "master", default-features = false }
-sp-authority-discovery = { git = "https://github.com/paritytech/substrate", branch = "master", default-features = false }
-sp-block-builder = { git = "https://github.com/paritytech/substrate", branch = "master", default-features = false }
-sp-consensus-babe = { git = "https://github.com/paritytech/substrate", branch = "master", default-features = false }
-sp-core = { git = "https://github.com/paritytech/substrate", branch = "master", default-features = false }
-sp-finality-grandpa = { git = "https://github.com/paritytech/substrate", branch = "master", default-features = false }
-sp-inherents = { git = "https://github.com/paritytech/substrate", branch = "master", default-features = false }
-sp-io = { git = "https://github.com/paritytech/substrate", branch = "master", default-features = false }
-sp-offchain = { git = "https://github.com/paritytech/substrate", branch = "master", default-features = false }
-sp-runtime = { git = "https://github.com/paritytech/substrate", branch = "master", default-features = false }
-sp-session = { git = "https://github.com/paritytech/substrate", branch = "master", default-features = false }
-sp-std = { git = "https://github.com/paritytech/substrate", branch = "master", default-features = false }
-sp-transaction-pool = { git = "https://github.com/paritytech/substrate", branch = "master", default-features = false }
-sp-trie = { git = "https://github.com/paritytech/substrate", branch = "master", default-features = false }
-sp-version = { git = "https://github.com/paritytech/substrate", branch = "master", default-features = false }
->>>>>>> 4fbfb107
 
 # Polkadot (parachain) Dependencies
 
