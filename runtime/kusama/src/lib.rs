--- conflicted
+++ resolved
@@ -27,15 +27,9 @@
 use parity_scale_codec::{Encode, Decode};
 use primitives::v1::{
 	AccountId, AccountIndex, Balance, BlockNumber, CandidateEvent, CommittedCandidateReceipt,
-<<<<<<< HEAD
-	CoreState, GroupRotationInfo, Hash, Id, Moment, Nonce, OccupiedCoreAssumption,
-	PersistedValidationData, Signature, ValidationCode, ValidatorId, ValidatorIndex,
-	InboundDownwardMessage, InboundHrmpMessage, SessionInfo, ValidationCodeAndHash,
-=======
 	CoreState, GroupRotationInfo, Hash, Id as ParaId, Moment, Nonce, OccupiedCoreAssumption,
-	PersistedValidationData, Signature, ValidationCode, ValidationCodeHash, ValidatorId,
-	ValidatorIndex, InboundDownwardMessage, InboundHrmpMessage, SessionInfo,
->>>>>>> ababff4b
+	PersistedValidationData, Signature, ValidationCode, ValidationCodeAndHash, ValidationCodeHash,
+	ValidatorId, ValidatorIndex, InboundDownwardMessage, InboundHrmpMessage, SessionInfo,
 };
 use runtime_common::{
 	claims, paras_registrar, xcm_sender, slots, auctions, crowdloan,
@@ -1615,26 +1609,15 @@
 		}
 
 		fn validation_code(para_id: ParaId, assumption: OccupiedCoreAssumption)
-			-> Option<ValidationCode> {
+			-> Option<ValidationCodeAndHash> {
 			parachains_runtime_api_impl::validation_code::<Runtime>(para_id, assumption)
 		}
 
-<<<<<<< HEAD
-		fn validation_code(_: Id, _: OccupiedCoreAssumption) -> Option<ValidationCodeAndHash> {
-			None
-		}
-
-		fn validation_code_hash(_: Id, _: OccupiedCoreAssumption) -> Option<Hash> {
-			None
-		}
-
-		fn historical_validation_code(_: Id, _: BlockNumber) -> Option<ValidationCodeAndHash> {
-			None
-		}
-
-		fn candidate_pending_availability(_: Id) -> Option<CommittedCandidateReceipt<Hash>> {
-			None
-=======
+		fn validation_code_hash(para_id: ParaId, assumption: OccupiedCoreAssumption)
+			-> Option<ValidationCodeHash> {
+			parachains_runtime_api_impl::validation_code_hash::<Runtime>(para_id, assumption)
+		}
+
 		fn candidate_pending_availability(para_id: ParaId) -> Option<CommittedCandidateReceipt<Hash>> {
 			parachains_runtime_api_impl::candidate_pending_availability::<Runtime>(para_id)
 		}
@@ -1648,7 +1631,6 @@
 					_ => None,
 				}
 			})
->>>>>>> ababff4b
 		}
 
 		fn session_info(index: SessionIndex) -> Option<SessionInfo> {
