[package]
name = "polkadot-node-core-av-store"
version = "0.1.0"
authors = ["Parity Technologies <admin@parity.io>"]
edition = "2018"

[dependencies]
futures = "0.3.12"
futures-timer = "3.0.2"
kvdb = "0.9.0"
kvdb-rocksdb = "0.11.0"
thiserror = "1.0.23"
tracing = "0.1.22"
tracing-futures = "0.2.4"
bitvec = "0.20.1"

parity-scale-codec = { version = "2.0.0", features = ["derive"] }
erasure = { package = "polkadot-erasure-coding", path = "../../../erasure-coding" }
polkadot-subsystem = { package = "polkadot-node-subsystem", path = "../../subsystem" }
polkadot-node-subsystem-util = { path = "../../subsystem-util" }
polkadot-overseer = { path = "../../overseer" }
polkadot-primitives = { path = "../../../primitives" }

<<<<<<< HEAD
sc-service = { git = "https://github.com/paritytech/substrate", branch = "polkadot-v0.8.28", default-features = false }
=======
sc-service = { git = "https://github.com/paritytech/substrate", branch = "polkadot-v0.8.29", default-features = false }
>>>>>>> 2494dec2

[dev-dependencies]
log = "0.4.13"
env_logger = "0.8.2"
assert_matches = "1.4.0"
kvdb-memorydb = "0.9.0"

<<<<<<< HEAD
sp-core = { git = "https://github.com/paritytech/substrate", branch = "polkadot-v0.8.28" }
polkadot-node-subsystem-util = { path = "../../subsystem-util" }
polkadot-node-subsystem-test-helpers = { path = "../../subsystem-test-helpers" }
sp-keyring = { git = "https://github.com/paritytech/substrate", branch = "polkadot-v0.8.28" }
=======
sp-core = { git = "https://github.com/paritytech/substrate", branch = "polkadot-v0.8.29" }
polkadot-node-subsystem-util = { path = "../../subsystem-util" }
polkadot-node-subsystem-test-helpers = { path = "../../subsystem-test-helpers" }
sp-keyring = { git = "https://github.com/paritytech/substrate", branch = "polkadot-v0.8.29" }
>>>>>>> 2494dec2
parking_lot = "0.11.1"<|MERGE_RESOLUTION|>--- conflicted
+++ resolved
@@ -21,11 +21,7 @@
 polkadot-overseer = { path = "../../overseer" }
 polkadot-primitives = { path = "../../../primitives" }
 
-<<<<<<< HEAD
-sc-service = { git = "https://github.com/paritytech/substrate", branch = "polkadot-v0.8.28", default-features = false }
-=======
 sc-service = { git = "https://github.com/paritytech/substrate", branch = "polkadot-v0.8.29", default-features = false }
->>>>>>> 2494dec2
 
 [dev-dependencies]
 log = "0.4.13"
@@ -33,15 +29,8 @@
 assert_matches = "1.4.0"
 kvdb-memorydb = "0.9.0"
 
-<<<<<<< HEAD
-sp-core = { git = "https://github.com/paritytech/substrate", branch = "polkadot-v0.8.28" }
-polkadot-node-subsystem-util = { path = "../../subsystem-util" }
-polkadot-node-subsystem-test-helpers = { path = "../../subsystem-test-helpers" }
-sp-keyring = { git = "https://github.com/paritytech/substrate", branch = "polkadot-v0.8.28" }
-=======
 sp-core = { git = "https://github.com/paritytech/substrate", branch = "polkadot-v0.8.29" }
 polkadot-node-subsystem-util = { path = "../../subsystem-util" }
 polkadot-node-subsystem-test-helpers = { path = "../../subsystem-test-helpers" }
 sp-keyring = { git = "https://github.com/paritytech/substrate", branch = "polkadot-v0.8.29" }
->>>>>>> 2494dec2
 parking_lot = "0.11.1"