--- conflicted
+++ resolved
@@ -38,9 +38,7 @@
 	SubsystemResult,
 };
 use polkadot_node_subsystem_util::metrics::{self, prometheus};
-use polkadot_parachain::primitives::{
-	ValidationCodeHash, ValidationParams, ValidationResult as WasmValidationResult,
-};
+use polkadot_parachain::primitives::{ValidationParams, ValidationResult as WasmValidationResult};
 use polkadot_primitives::v1::{
 	CandidateCommitments, CandidateDescriptor, Hash, OccupiedCoreAssumption,
 	PersistedValidationData, ValidationCode, ValidationCodeHash,
@@ -405,7 +403,7 @@
 ) -> SubsystemResult<Result<ValidationResult, ValidationFailed>> {
 	let _timer = metrics.time_validate_candidate_exhaustive();
 
-	let validation_code_hash = validation_code.hash();
+	let validation_code_hash = validation_code.as_ref().map(ValidationCode::hash);
 	tracing::debug!(
 		target: LOG_TARGET,
 		?validation_code_hash,
@@ -417,11 +415,7 @@
 		&descriptor,
 		persisted_validation_data.max_pov_size,
 		&*pov,
-<<<<<<< HEAD
-		validation_code.as_ref(),
-=======
-		&validation_code_hash,
->>>>>>> dc213bd2
+		validation_code_hash.as_ref(),
 	) {
 		return Ok(Ok(ValidationResult::Invalid(e)));
 	}
@@ -564,16 +558,9 @@
 	candidate: &CandidateDescriptor,
 	max_pov_size: u32,
 	pov: &PoV,
-<<<<<<< HEAD
-	validation_code: Option<&ValidationCode>,
+	validation_code_hash: Option<&ValidationCodeHash>,
 ) -> Result<(), InvalidCandidate> {
 	let pov_hash = pov.hash();
-	let validation_code_hash = validation_code.map(ValidationCode::hash);
-=======
-	validation_code_hash: &ValidationCodeHash,
-) -> Result<(), InvalidCandidate> {
-	let pov_hash = pov.hash();
->>>>>>> dc213bd2
 
 	let encoded_pov_size = pov.encoded_size();
 	if encoded_pov_size > max_pov_size as usize {
@@ -584,13 +571,8 @@
 		return Err(InvalidCandidate::PoVHashMismatch);
 	}
 
-<<<<<<< HEAD
-	if let Some(false) = validation_code_hash.map(|hash| hash == candidate.validation_code_hash) {
+	if let Some(false) = validation_code_hash.map(|hash| *hash == candidate.validation_code_hash) {
 		return Err(InvalidCandidate::CodeHashMismatch);
-=======
-	if *validation_code_hash != candidate.validation_code_hash {
-		return Err(InvalidCandidate::CodeHashMismatch)
->>>>>>> dc213bd2
 	}
 
 	if let Err(()) = candidate.check_collator_signature() {
