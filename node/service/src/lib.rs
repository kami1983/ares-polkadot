// Copyright 2017-2020 Parity Technologies (UK) Ltd.
// This file is part of Polkadot.

// Polkadot is free software: you can redistribute it and/or modify
// it under the terms of the GNU General Public License as published by
// the Free Software Foundation, either version 3 of the License, or
// (at your option) any later version.

// Polkadot is distributed in the hope that it will be useful,
// but WITHOUT ANY WARRANTY; without even the implied warranty of
// MERCHANTABILITY or FITNESS FOR A PARTICULAR PURPOSE.  See the
// GNU General Public License for more details.

// You should have received a copy of the GNU General Public License
// along with Polkadot.  If not, see <http://www.gnu.org/licenses/>.

//! Polkadot service. Specialized wrapper over substrate service.

#![deny(unused_results)]

pub mod chain_spec;
mod grandpa_support;
mod client;

#[cfg(feature = "full-node")]
use {
	std::convert::TryInto,
	std::time::Duration,
	tracing::info,
	polkadot_node_core_av_store::Config as AvailabilityConfig,
	polkadot_node_core_av_store::Error as AvailabilityError,
	polkadot_node_core_approval_voting::Config as ApprovalVotingConfig,
	polkadot_node_core_proposer::ProposerFactory,
	polkadot_overseer::{AllSubsystems, BlockInfo, Overseer, OverseerHandler},
	polkadot_primitives::v1::ParachainHost,
	sc_authority_discovery::Service as AuthorityDiscoveryService,
	sp_blockchain::HeaderBackend,
	sp_trie::PrefixedMemoryDB,
	sc_client_api::{AuxStore, ExecutorProvider},
	sc_keystore::LocalKeystore,
	babe_primitives::BabeApi,
	grandpa::{self, FinalityProofProvider as GrandpaFinalityProofProvider},
	sp_runtime::traits::Header as HeaderT,
};
#[cfg(feature = "real-overseer")]
use polkadot_network_bridge::RequestMultiplexer;

use sp_core::traits::SpawnNamed;

use polkadot_subsystem::jaeger;

use std::sync::Arc;

use prometheus_endpoint::Registry;
use sc_executor::native_executor_instance;
use service::RpcHandlers;
use telemetry::{Telemetry, TelemetryWorker, TelemetryWorkerHandle};

pub use self::client::{AbstractClient, Client, ClientHandle, ExecuteWithClient, RuntimeApiCollection};
pub use chain_spec::{PolkadotChainSpec, KusamaChainSpec, WestendChainSpec, RococoChainSpec};
pub use consensus_common::{Proposal, SelectChain, BlockImport, block_validation::Chain};
pub use polkadot_parachain::wasm_executor::IsolationStrategy;
pub use polkadot_primitives::v1::{Block, BlockId, CollatorPair, Hash, Id as ParaId};
pub use sc_client_api::{Backend, ExecutionStrategy, CallExecutor};
pub use sc_consensus::LongestChain;
pub use sc_executor::NativeExecutionDispatch;
pub use service::{
	Role, PruningMode, TransactionPoolOptions, Error as SubstrateServiceError, RuntimeGenesis,
	TFullClient, TLightClient, TFullBackend, TLightBackend, TFullCallExecutor, TLightCallExecutor,
	Configuration, ChainSpec, TaskManager,
};
pub use service::config::{DatabaseConfig, PrometheusConfig};
pub use sp_api::{ApiRef, Core as CoreApi, ConstructRuntimeApi, ProvideRuntimeApi, StateBackend};
pub use sp_runtime::traits::{DigestFor, HashFor, NumberFor, Block as BlockT, self as runtime_traits, BlakeTwo256};

pub use kusama_runtime;
pub use polkadot_runtime;
pub use rococo_runtime;
pub use westend_runtime;

/// The maximum number of active leaves we forward to the [`Overseer`] on startup.
const MAX_ACTIVE_LEAVES: usize = 4;

native_executor_instance!(
	pub PolkadotExecutor,
	polkadot_runtime::api::dispatch,
	polkadot_runtime::native_version,
	frame_benchmarking::benchmarking::HostFunctions,
);

native_executor_instance!(
	pub KusamaExecutor,
	kusama_runtime::api::dispatch,
	kusama_runtime::native_version,
	frame_benchmarking::benchmarking::HostFunctions,
);

native_executor_instance!(
	pub WestendExecutor,
	westend_runtime::api::dispatch,
	westend_runtime::native_version,
	frame_benchmarking::benchmarking::HostFunctions,
);

native_executor_instance!(
	pub RococoExecutor,
	rococo_runtime::api::dispatch,
	rococo_runtime::native_version,
	frame_benchmarking::benchmarking::HostFunctions,
);

#[derive(thiserror::Error, Debug)]
pub enum Error {
	#[error(transparent)]
	Io(#[from] std::io::Error),

	#[error(transparent)]
	AddrFormatInvalid(#[from] std::net::AddrParseError),

	#[error(transparent)]
	Sub(#[from] SubstrateServiceError),

	#[error(transparent)]
	Blockchain(#[from] sp_blockchain::Error),

	#[error(transparent)]
	Consensus(#[from] consensus_common::Error),

	#[error("Failed to create an overseer")]
	Overseer(#[from] polkadot_overseer::SubsystemError),

	#[error(transparent)]
	Prometheus(#[from] prometheus_endpoint::PrometheusError),

	#[error(transparent)]
	Telemetry(#[from] telemetry::Error),

	#[error(transparent)]
	Jaeger(#[from] polkadot_subsystem::jaeger::JaegerError),

	#[cfg(feature = "full-node")]
	#[error(transparent)]
	Availability(#[from] AvailabilityError),

	#[error("Authorities require the real overseer implementation")]
	AuthoritiesRequireRealOverseer,

	#[cfg(feature = "full-node")]
	#[error("Creating a custom database is required for validators")]
	DatabasePathRequired,
}

/// Can be called for a `Configuration` to check if it is a configuration for the `Kusama` network.
pub trait IdentifyVariant {
	/// Returns if this is a configuration for the `Kusama` network.
	fn is_kusama(&self) -> bool;

	/// Returns if this is a configuration for the `Westend` network.
	fn is_westend(&self) -> bool;

	/// Returns if this is a configuration for the `Rococo` network.
	fn is_rococo(&self) -> bool;
}

impl IdentifyVariant for Box<dyn ChainSpec> {
	fn is_kusama(&self) -> bool {
		self.id().starts_with("kusama") || self.id().starts_with("ksm")
	}
	fn is_westend(&self) -> bool {
		self.id().starts_with("westend") || self.id().starts_with("wnd")
	}
	fn is_rococo(&self) -> bool {
		self.id().starts_with("rococo") || self.id().starts_with("rco")
	}
}

// If we're using prometheus, use a registry with a prefix of `polkadot`.
fn set_prometheus_registry(config: &mut Configuration) -> Result<(), Error> {
	if let Some(PrometheusConfig { registry, .. }) = config.prometheus_config.as_mut() {
		*registry = Registry::new_custom(Some("polkadot".into()), None)?;
	}

	Ok(())
}

/// Initialize the `Jeager` collector. The destination must listen
/// on the given address and port for `UDP` packets.
fn jaeger_launch_collector_with_agent(spawner: impl SpawnNamed, config: &Configuration, agent: Option<std::net::SocketAddr>) -> Result<(), Error> {
	if let Some(agent) = agent {
		let cfg = jaeger::JaegerConfig::builder()
			.agent(agent)
			.named(&config.network.node_name)
			.build();

		jaeger::Jaeger::new(cfg).launch(spawner)?;
	}
	Ok(())
}

pub type FullBackend = service::TFullBackend<Block>;
#[cfg(feature = "full-node")]
type FullSelectChain = sc_consensus::LongestChain<FullBackend, Block>;
pub type FullClient<RuntimeApi, Executor> = service::TFullClient<Block, RuntimeApi, Executor>;
#[cfg(feature = "full-node")]
type FullGrandpaBlockImport<RuntimeApi, Executor> = grandpa::GrandpaBlockImport<
	FullBackend, Block, FullClient<RuntimeApi, Executor>, FullSelectChain
>;

type LightBackend = service::TLightBackendWithHash<Block, sp_runtime::traits::BlakeTwo256>;

type LightClient<RuntimeApi, Executor> =
	service::TLightClientWithBackend<Block, RuntimeApi, Executor, LightBackend>;

#[cfg(feature = "full-node")]
fn new_partial<RuntimeApi, Executor>(
	config: &mut Configuration,
	jaeger_agent: Option<std::net::SocketAddr>,
	telemetry_worker_handle: Option<TelemetryWorkerHandle>,
) -> Result<
	service::PartialComponents<
		FullClient<RuntimeApi, Executor>, FullBackend, FullSelectChain,
		consensus_common::DefaultImportQueue<Block, FullClient<RuntimeApi, Executor>>,
		sc_transaction_pool::FullPool<Block, FullClient<RuntimeApi, Executor>>,
		(
			impl Fn(
				polkadot_rpc::DenyUnsafe,
				polkadot_rpc::SubscriptionTaskExecutor,
			) -> polkadot_rpc::RpcExtension,
			(
				babe::BabeBlockImport<
					Block, FullClient<RuntimeApi, Executor>, FullGrandpaBlockImport<RuntimeApi, Executor>
				>,
				grandpa::LinkHalf<Block, FullClient<RuntimeApi, Executor>, FullSelectChain>,
				babe::BabeLink<Block>
			),
			grandpa::SharedVoterState,
			std::time::Duration, // slot-duration
			Option<Telemetry>,
		)
	>,
	Error
>
	where
		RuntimeApi: ConstructRuntimeApi<Block, FullClient<RuntimeApi, Executor>> + Send + Sync + 'static,
		RuntimeApi::RuntimeApi:
		RuntimeApiCollection<StateBackend = sc_client_api::StateBackendFor<FullBackend, Block>>,
		Executor: NativeExecutionDispatch + 'static,
{
	set_prometheus_registry(config)?;


	let inherent_data_providers = inherents::InherentDataProviders::new();

	let telemetry = config.telemetry_endpoints.clone()
		.filter(|x| !x.is_empty())
		.map(move |endpoints| -> Result<_, telemetry::Error> {
			let (worker, mut worker_handle) = if let Some(worker_handle) = telemetry_worker_handle {
				(None, worker_handle)
			} else {
				let worker = TelemetryWorker::new(16)?;
				let worker_handle = worker.handle();
				(Some(worker), worker_handle)
			};
			let telemetry = worker_handle.new_telemetry(endpoints);
			Ok((worker, telemetry))
		})
		.transpose()?;

	let (client, backend, keystore_container, task_manager) =
		service::new_full_parts::<Block, RuntimeApi, Executor>(
			&config,
			telemetry.as_ref().map(|(_, telemetry)| telemetry.handle()),
		)?;
	let client = Arc::new(client);

	let telemetry = telemetry
		.map(|(worker, telemetry)| {
			if let Some(worker) = worker {
				task_manager.spawn_handle().spawn("telemetry", worker.run());
			}
			telemetry
		});

	jaeger_launch_collector_with_agent(task_manager.spawn_handle(), &*config, jaeger_agent)?;

	let select_chain = sc_consensus::LongestChain::new(backend.clone());

	let transaction_pool = sc_transaction_pool::BasicPool::new_full(
		config.transaction_pool.clone(),
		config.role.is_authority().into(),
		config.prometheus_registry(),
		task_manager.spawn_handle(),
		client.clone(),
	);

	let grandpa_hard_forks = if config.chain_spec.is_kusama() {
		grandpa_support::kusama_hard_forks()
	} else {
		Vec::new()
	};

	let (grandpa_block_import, grandpa_link) =
		grandpa::block_import_with_authority_set_hard_forks(
			client.clone(),
			&(client.clone() as Arc<_>),
			select_chain.clone(),
			grandpa_hard_forks,
			telemetry.as_ref().map(|x| x.handle()),
		)?;

	let justification_import = grandpa_block_import.clone();

	let babe_config = babe::Config::get_or_compute(&*client)?;
	let (block_import, babe_link) = babe::block_import(
		babe_config.clone(),
		grandpa_block_import,
		client.clone(),
	)?;

	let import_queue = babe::import_queue(
		babe_link.clone(),
		block_import.clone(),
		Some(Box::new(justification_import)),
		client.clone(),
		select_chain.clone(),
		inherent_data_providers.clone(),
		&task_manager.spawn_essential_handle(),
		config.prometheus_registry(),
		consensus_common::CanAuthorWithNativeVersion::new(client.executor().clone()),
		telemetry.as_ref().map(|x| x.handle()),
	)?;

	let justification_stream = grandpa_link.justification_stream();
	let shared_authority_set = grandpa_link.shared_authority_set().clone();
	let shared_voter_state = grandpa::SharedVoterState::empty();
	let finality_proof_provider = GrandpaFinalityProofProvider::new_for_service(
		backend.clone(),
		Some(shared_authority_set.clone()),
	);

	let import_setup = (block_import.clone(), grandpa_link, babe_link.clone());
	let rpc_setup = shared_voter_state.clone();

	let shared_epoch_changes = babe_link.epoch_changes().clone();
	let slot_duration = babe_config.slot_duration();

	let rpc_extensions_builder = {
		let client = client.clone();
		let keystore = keystore_container.sync_keystore();
		let transaction_pool = transaction_pool.clone();
		let select_chain = select_chain.clone();
		let chain_spec = config.chain_spec.cloned_box();

		move |deny_unsafe, subscription_executor| -> polkadot_rpc::RpcExtension {
			let deps = polkadot_rpc::FullDeps {
				client: client.clone(),
				pool: transaction_pool.clone(),
				select_chain: select_chain.clone(),
				chain_spec: chain_spec.cloned_box(),
				deny_unsafe,
				babe: polkadot_rpc::BabeDeps {
					babe_config: babe_config.clone(),
					shared_epoch_changes: shared_epoch_changes.clone(),
					keystore: keystore.clone(),
				},
				grandpa: polkadot_rpc::GrandpaDeps {
					shared_voter_state: shared_voter_state.clone(),
					shared_authority_set: shared_authority_set.clone(),
					justification_stream: justification_stream.clone(),
					subscription_executor,
					finality_provider: finality_proof_provider.clone(),
				},
			};

			polkadot_rpc::create_full(deps)
		}
	};

	Ok(service::PartialComponents {
		client,
		backend,
		task_manager,
		keystore_container,
		select_chain,
		import_queue,
		transaction_pool,
		inherent_data_providers,
		other: (rpc_extensions_builder, import_setup, rpc_setup, slot_duration, telemetry)
	})
}

#[cfg(all(feature="full-node", not(feature = "real-overseer")))]
fn real_overseer<Spawner, RuntimeClient>(
	leaves: impl IntoIterator<Item = BlockInfo>,
	_: Arc<LocalKeystore>,
	_: Arc<RuntimeClient>,
	_: AvailabilityConfig,
	_: Arc<sc_network::NetworkService<Block, Hash>>,
	_: AuthorityDiscoveryService,
	_request_multiplexer: (),
	registry: Option<&Registry>,
	spawner: Spawner,
	_: IsCollator,
	_: IsolationStrategy,
	_: ApprovalVotingConfig,
) -> Result<(Overseer<Spawner>, OverseerHandler), Error>
where
	RuntimeClient: 'static + ProvideRuntimeApi<Block> + HeaderBackend<Block> + AuxStore,
	RuntimeClient::Api: ParachainHost<Block> + BabeApi<Block>,
	Spawner: 'static + SpawnNamed + Clone + Unpin,
{
	Overseer::new(
		leaves,
		AllSubsystems::<()>::dummy(),
		registry,
		spawner,
	).map_err(|e| e.into())
}

#[cfg(all(feature = "full-node", feature = "real-overseer"))]
fn real_overseer<Spawner, RuntimeClient>(
	leaves: impl IntoIterator<Item = BlockInfo>,
	keystore: Arc<LocalKeystore>,
	runtime_client: Arc<RuntimeClient>,
	availability_config: AvailabilityConfig,
	network_service: Arc<sc_network::NetworkService<Block, Hash>>,
	authority_discovery: AuthorityDiscoveryService,
	request_multiplexer: RequestMultiplexer,
	registry: Option<&Registry>,
	spawner: Spawner,
	is_collator: IsCollator,
	isolation_strategy: IsolationStrategy,
	approval_voting_config: ApprovalVotingConfig,
) -> Result<(Overseer<Spawner>, OverseerHandler), Error>
where
	RuntimeClient: 'static + ProvideRuntimeApi<Block> + HeaderBackend<Block> + AuxStore,
	RuntimeClient::Api: ParachainHost<Block> + BabeApi<Block>,
	Spawner: 'static + SpawnNamed + Clone + Unpin,
{
	use polkadot_node_subsystem_util::metrics::Metrics;

	use polkadot_availability_distribution::AvailabilityDistributionSubsystem;
	use polkadot_node_core_av_store::AvailabilityStoreSubsystem;
	use polkadot_availability_bitfield_distribution::BitfieldDistribution as BitfieldDistributionSubsystem;
	use polkadot_node_core_bitfield_signing::BitfieldSigningSubsystem;
	use polkadot_node_core_backing::CandidateBackingSubsystem;
	use polkadot_node_core_candidate_selection::CandidateSelectionSubsystem;
	use polkadot_node_core_candidate_validation::CandidateValidationSubsystem;
	use polkadot_node_core_chain_api::ChainApiSubsystem;
	use polkadot_node_collation_generation::CollationGenerationSubsystem;
	use polkadot_collator_protocol::{CollatorProtocolSubsystem, ProtocolSide};
	use polkadot_network_bridge::NetworkBridge as NetworkBridgeSubsystem;
	use polkadot_pov_distribution::PoVDistribution as PoVDistributionSubsystem;
	use polkadot_node_core_provisioner::ProvisioningSubsystem as ProvisionerSubsystem;
	use polkadot_node_core_runtime_api::RuntimeApiSubsystem;
	use polkadot_statement_distribution::StatementDistribution as StatementDistributionSubsystem;
	use polkadot_availability_recovery::AvailabilityRecoverySubsystem;
	use polkadot_approval_distribution::ApprovalDistribution as ApprovalDistributionSubsystem;
	use polkadot_node_core_approval_voting::ApprovalVotingSubsystem;
	use polkadot_gossip_support::GossipSupport as GossipSupportSubsystem;

	let all_subsystems = AllSubsystems {
		availability_distribution: AvailabilityDistributionSubsystem::new(
			keystore.clone(),
			Metrics::register(registry)?,
		),
		availability_recovery: AvailabilityRecoverySubsystem::with_chunks_only(
		),
		availability_store: AvailabilityStoreSubsystem::new_on_disk(
			availability_config,
			Metrics::register(registry)?,
		)?,
		bitfield_distribution: BitfieldDistributionSubsystem::new(
			Metrics::register(registry)?,
		),
		bitfield_signing: BitfieldSigningSubsystem::new(
			spawner.clone(),
			keystore.clone(),
			Metrics::register(registry)?,
		),
		candidate_backing: CandidateBackingSubsystem::new(
			spawner.clone(),
			keystore.clone(),
			Metrics::register(registry)?,
		),
		candidate_selection: CandidateSelectionSubsystem::new(
			spawner.clone(),
			keystore.clone(),
			Metrics::register(registry)?,
		),
		candidate_validation: CandidateValidationSubsystem::new(
			spawner.clone(),
			Metrics::register(registry)?,
			isolation_strategy,
		),
		chain_api: ChainApiSubsystem::new(
			runtime_client.clone(),
			Metrics::register(registry)?,
		),
		collation_generation: CollationGenerationSubsystem::new(
			Metrics::register(registry)?,
		),
		collator_protocol: {
			let side = match is_collator {
				IsCollator::Yes(collator_pair) => ProtocolSide::Collator(
					network_service.local_peer_id().clone(),
					collator_pair,
					Metrics::register(registry)?,
				),
				IsCollator::No => ProtocolSide::Validator(Default::default(),Metrics::register(registry)?),
			};
			CollatorProtocolSubsystem::new(
				side,
			)
		},
		network_bridge: NetworkBridgeSubsystem::new(
			network_service,
			authority_discovery,
			request_multiplexer,
		),
		pov_distribution: PoVDistributionSubsystem::new(
			Metrics::register(registry)?,
		),
		provisioner: ProvisionerSubsystem::new(
			spawner.clone(),
			(),
			Metrics::register(registry)?,
		),
		runtime_api: RuntimeApiSubsystem::new(
			runtime_client.clone(),
			Metrics::register(registry)?,
			spawner.clone(),
		),
		statement_distribution: StatementDistributionSubsystem::new(
			Metrics::register(registry)?,
		),
		approval_distribution: ApprovalDistributionSubsystem::new(
			Metrics::register(registry)?,
		),
		approval_voting: ApprovalVotingSubsystem::with_config(
			approval_voting_config,
			keystore.clone(),
			Metrics::register(registry)?,
		)?,
		gossip_support: GossipSupportSubsystem::new(),
	};

	Overseer::new(
		leaves,
		all_subsystems,
		registry,
		spawner,
	).map_err(|e| e.into())
}

#[cfg(feature = "full-node")]
pub struct NewFull<C> {
	pub task_manager: TaskManager,
	pub client: C,
	pub overseer_handler: Option<OverseerHandler>,
	pub network: Arc<sc_network::NetworkService<Block, <Block as BlockT>::Hash>>,
	pub network_status_sinks: service::NetworkStatusSinks<Block>,
	pub rpc_handlers: RpcHandlers,
	pub backend: Arc<FullBackend>,
}

#[cfg(feature = "full-node")]
impl<C> NewFull<C> {
	/// Convert the client type using the given `func`.
	pub fn with_client<NC>(self, func: impl FnOnce(C) -> NC) -> NewFull<NC> {
		NewFull {
			client: func(self.client),
			task_manager: self.task_manager,
			overseer_handler: self.overseer_handler,
			network: self.network,
			network_status_sinks: self.network_status_sinks,
			rpc_handlers: self.rpc_handlers,
			backend: self.backend,
		}
	}
}

/// Is this node a collator?
#[cfg(feature = "full-node")]
#[derive(Clone)]
pub enum IsCollator {
	/// This node is a collator.
	Yes(CollatorPair),
	/// This node is not a collator.
	No,
}

#[cfg(feature = "full-node")]
impl std::fmt::Debug for IsCollator {
	fn fmt(&self, fmt: &mut std::fmt::Formatter) -> std::fmt::Result {
		use sp_core::Pair;
		match self {
			IsCollator::Yes(pair) => write!(fmt, "Yes({})", pair.public()),
			IsCollator::No => write!(fmt, "No"),
		}
	}
}

#[cfg(feature = "full-node")]
impl IsCollator {
	/// Is this a collator?
	fn is_collator(&self) -> bool {
		matches!(self, Self::Yes(_))
	}
}

/// Returns the active leaves the overseer should start with.
#[cfg(feature = "full-node")]
fn active_leaves<RuntimeApi, Executor>(
	select_chain: &sc_consensus::LongestChain<FullBackend, Block>,
	client: &FullClient<RuntimeApi, Executor>,
) -> Result<Vec<BlockInfo>, Error>
where
		RuntimeApi: ConstructRuntimeApi<Block, FullClient<RuntimeApi, Executor>> + Send + Sync + 'static,
		RuntimeApi::RuntimeApi:
		RuntimeApiCollection<StateBackend = sc_client_api::StateBackendFor<FullBackend, Block>>,
		Executor: NativeExecutionDispatch + 'static,
{
	let best_block = select_chain.best_chain()?;

	let mut leaves = select_chain
		.leaves()
		.unwrap_or_default()
		.into_iter()
		.filter_map(|hash| {
			let number = client.number(hash).ok()??;

			// Only consider leaves that are in maximum an uncle of the best block.
			if number < best_block.number().saturating_sub(1) {
				return None
			} else if hash == best_block.hash() {
				return None
			};

			let parent_hash = client.header(&BlockId::Hash(hash)).ok()??.parent_hash;

			Some(BlockInfo {
				hash,
				parent_hash,
				number,
			})
		})
		.collect::<Vec<_>>();

	// Sort by block number and get the maximum number of leaves
	leaves.sort_by_key(|b| b.number);

	leaves.push(BlockInfo {
		hash: best_block.hash(),
		parent_hash: *best_block.parent_hash(),
		number: *best_block.number(),
	});

	Ok(leaves.into_iter().rev().take(MAX_ACTIVE_LEAVES).collect())
}

/// Create a new full node of arbitrary runtime and executor.
///
/// This is an advanced feature and not recommended for general use. Generally, `build_full` is
/// a better choice.
#[cfg(feature = "full-node")]
pub fn new_full<RuntimeApi, Executor>(
	mut config: Configuration,
	is_collator: IsCollator,
	grandpa_pause: Option<(u32, u32)>,
	jaeger_agent: Option<std::net::SocketAddr>,
	isolation_strategy: IsolationStrategy,
	telemetry_worker_handle: Option<TelemetryWorkerHandle>,
) -> Result<NewFull<Arc<FullClient<RuntimeApi, Executor>>>, Error>
	where
		RuntimeApi: ConstructRuntimeApi<Block, FullClient<RuntimeApi, Executor>> + Send + Sync + 'static,
		RuntimeApi::RuntimeApi:
		RuntimeApiCollection<StateBackend = sc_client_api::StateBackendFor<FullBackend, Block>>,
		Executor: NativeExecutionDispatch + 'static,
{
<<<<<<< HEAD
	let telemetry_span = TelemetrySpan::new();
	let _telemetry_span_entered = telemetry_span.enter();
=======
	#[cfg(feature = "real-overseer")]
	info!("real-overseer feature is ENABLED");
>>>>>>> 6d781dda

	let role = config.role.clone();
	let force_authoring = config.force_authoring;
	let backoff_authoring_blocks = {
		let mut backoff = sc_consensus_slots::BackoffAuthoringOnFinalizedHeadLagging {
			#[cfg(feature = "real-overseer")]
			unfinalized_slack: 100,
			..Default::default()
		};

		if config.chain_spec.is_rococo() {
			// it's a testnet that's in flux, finality has stalled sometimes due
			// to operational issues and it's annoying to slow down block
			// production to 1 block per hour.
			backoff.max_interval = 10;
		}

		Some(backoff)
	};

	let disable_grandpa = config.disable_grandpa;
	let name = config.network.node_name.clone();

	let service::PartialComponents {
		client,
		backend,
		mut task_manager,
		keystore_container,
		select_chain,
		import_queue,
		transaction_pool,
		inherent_data_providers,
		other: (rpc_extensions_builder, import_setup, rpc_setup, slot_duration, mut telemetry)
	} = new_partial::<RuntimeApi, Executor>(&mut config, jaeger_agent, telemetry_worker_handle)?;

	let prometheus_registry = config.prometheus_registry().cloned();

	let shared_voter_state = rpc_setup;

	// Note: GrandPa is pushed before the Polkadot-specific protocols. This doesn't change
	// anything in terms of behaviour, but makes the logs more consistent with the other
	// Substrate nodes.
	config.network.extra_sets.push(grandpa::grandpa_peers_set_config());
	#[cfg(feature = "real-overseer")]
	{
		use polkadot_network_bridge::{peer_sets_info, IsAuthority};
		let is_authority = if role.is_authority() {
			IsAuthority::Yes
		} else {
			IsAuthority::No
		};
		config.network.extra_sets.extend(peer_sets_info(is_authority));
	}

	// Add a dummy collation set with the intent of printing an error if one tries to connect a
	// collator to a node that isn't compiled with `--features real-overseer`.
	#[cfg(not(feature = "real-overseer"))]
	config.network.extra_sets.push(sc_network::config::NonDefaultSetConfig {
		notifications_protocol: "/polkadot/collation/1".into(),
		max_notification_size: 16,
		set_config: sc_network::config::SetConfig {
			in_peers: 25,
			out_peers: 0,
			reserved_nodes: Vec::new(),
			non_reserved_mode: sc_network::config::NonReservedPeerMode::Accept,
		},
	});

	// TODO: At the moment, the collator protocol uses notifications protocols to download
	// collations. Because of DoS-protection measures, notifications protocols have a very limited
	// bandwidth capacity, resulting in the collation download taking a long time.
	// The lines of code below considerably relaxes this DoS protection in order to circumvent
	// this problem. This configuraiton change should preferably not reach any live network, and
	// should be removed once the collation protocol is finished.
	// Tracking issue: https://github.com/paritytech/polkadot/issues/2283
	#[cfg(feature = "real-overseer")]
	fn adjust_yamux(cfg: &mut sc_network::config::NetworkConfiguration) {
		cfg.yamux_window_size = Some(5 * 1024 * 1024);
	}
	#[cfg(not(feature = "real-overseer"))]
	fn adjust_yamux(_: &mut sc_network::config::NetworkConfiguration) {}
	adjust_yamux(&mut config.network);

	config.network.request_response_protocols.push(sc_finality_grandpa_warp_sync::request_response_config_for_chain(
		&config, task_manager.spawn_handle(), backend.clone(), import_setup.1.shared_authority_set().clone(),
	));
	#[cfg(feature = "real-overseer")]
	fn register_request_response(config: &mut sc_network::config::NetworkConfiguration) -> RequestMultiplexer {
		let (multiplexer, configs) = RequestMultiplexer::new();
		config.request_response_protocols.extend(configs);
		multiplexer
	}
	#[cfg(not(feature = "real-overseer"))]
	fn register_request_response(_: &mut sc_network::config::NetworkConfiguration) {}
	let request_multiplexer = register_request_response(&mut config.network);

	let (network, network_status_sinks, system_rpc_tx, network_starter) =
		service::build_network(service::BuildNetworkParams {
			config: &config,
			client: client.clone(),
			transaction_pool: transaction_pool.clone(),
			spawn_handle: task_manager.spawn_handle(),
			import_queue,
			on_demand: None,
			block_announce_validator_builder: None,
		})?;

	// See above. We have added a dummy collation set with the intent of printing an error if one
	// tries to connect a collator to a node that isn't compiled with `--features real-overseer`.
	#[cfg(not(feature = "real-overseer"))]
	task_manager.spawn_handle().spawn("dummy-collation-handler", {
		let mut network_events = network.event_stream("dummy-collation-handler");
		async move {
			use futures::prelude::*;
			while let Some(ev) = network_events.next().await {
				if let sc_network::Event::NotificationStreamOpened { protocol, .. } = ev {
					if protocol == "/polkadot/collation/1" {
						tracing::warn!(
							"Incoming collator on a node with parachains disabled. This warning \
							is harmless and is here to warn developers that they might have \
							accidentally compiled their node without the `real-overseer` feature \
							enabled."
						);
					}
				}
			}
		}
	});

	if config.offchain_worker.enabled {
		let _ = service::build_offchain_workers(
			&config, task_manager.spawn_handle(), client.clone(), network.clone(),
		);
	}

	let availability_config = config.database.clone().try_into().map_err(Error::Availability)?;

	let approval_voting_config = ApprovalVotingConfig {
		path: config.database.path()
			.ok_or(Error::DatabasePathRequired)?
			.join("parachains").join("approval-voting"),
		slot_duration_millis: slot_duration.as_millis() as u64,
		cache_size: None, // default is fine.
	};

<<<<<<< HEAD
	let (rpc_handlers, telemetry_connection_notifier) = service::spawn_tasks(service::SpawnTasksParams {
=======
	let rpc_handlers = service::spawn_tasks(service::SpawnTasksParams {
>>>>>>> 6d781dda
		config,
		backend: backend.clone(),
		client: client.clone(),
		keystore: keystore_container.sync_keystore(),
		network: network.clone(),
		rpc_extensions_builder: Box::new(rpc_extensions_builder),
		transaction_pool: transaction_pool.clone(),
		task_manager: &mut task_manager,
		on_demand: None,
		remote_blockchain: None,
		network_status_sinks: network_status_sinks.clone(),
		system_rpc_tx,
		telemetry: telemetry.as_mut(),
	})?;

	let (block_import, link_half, babe_link) = import_setup;

	let overseer_client = client.clone();
	let spawner = task_manager.spawn_handle();
	let active_leaves = active_leaves(&select_chain, &*client)?;

	let authority_discovery_service = if role.is_authority() || is_collator.is_collator() {
		use sc_network::Event;
		use futures::StreamExt;

		let authority_discovery_role = if role.is_authority() {
			sc_authority_discovery::Role::PublishAndDiscover(
				keystore_container.keystore(),
			)
		} else {
			// don't publish our addresses when we're only a collator
			sc_authority_discovery::Role::Discover
		};
		let dht_event_stream = network.event_stream("authority-discovery")
			.filter_map(|e| async move { match e {
				Event::Dht(e) => Some(e),
				_ => None,
			}});
		let (worker, service) = sc_authority_discovery::new_worker_and_service(
			client.clone(),
			network.clone(),
			Box::pin(dht_event_stream),
			authority_discovery_role,
			prometheus_registry.clone(),
		);

		task_manager.spawn_handle().spawn("authority-discovery-worker", worker.run());
		Some(service)
	} else {
		None
	};

	// we'd say let overseer_handler = authority_discovery_service.map(|authority_discovery_service|, ...),
	// but in that case we couldn't use ? to propagate errors
	let local_keystore = keystore_container.local_keystore();
	if local_keystore.is_none() {
		tracing::info!("Cannot run as validator without local keystore.");
	}

	let maybe_params = local_keystore
		.and_then(move |k| authority_discovery_service.map(|a| (a, k)));

	let overseer_handler = if let Some((authority_discovery_service, keystore)) = maybe_params {
		let (overseer, overseer_handler) = real_overseer(
			active_leaves,
			keystore,
			overseer_client.clone(),
			availability_config,
			network.clone(),
			authority_discovery_service,
			request_multiplexer,
			prometheus_registry.as_ref(),
			spawner,
			is_collator,
			isolation_strategy,
			approval_voting_config,
		)?;
		let overseer_handler_clone = overseer_handler.clone();

		task_manager.spawn_essential_handle().spawn_blocking("overseer", Box::pin(async move {
			use futures::{pin_mut, select, FutureExt};

			let forward = polkadot_overseer::forward_events(overseer_client, overseer_handler_clone);

			let forward = forward.fuse();
			let overseer_fut = overseer.run().fuse();

			pin_mut!(overseer_fut);
			pin_mut!(forward);

			select! {
				_ = forward => (),
				_ = overseer_fut => (),
				complete => (),
			}
		}));

		Some(overseer_handler)
	} else { None };

	if role.is_authority() {
		let can_author_with =
			consensus_common::CanAuthorWithNativeVersion::new(client.executor().clone());

		let proposer = ProposerFactory::new(
			task_manager.spawn_handle(),
			client.clone(),
			transaction_pool,
			overseer_handler.as_ref().ok_or(Error::AuthoritiesRequireRealOverseer)?.clone(),
			prometheus_registry.as_ref(),
			telemetry.as_ref().map(|x| x.handle()),
		);

		let babe_config = babe::BabeParams {
			keystore: keystore_container.sync_keystore(),
			client: client.clone(),
			select_chain,
			block_import,
			env: proposer,
			sync_oracle: network.clone(),
			inherent_data_providers: inherent_data_providers.clone(),
			force_authoring,
			backoff_authoring_blocks,
			babe_link,
			can_author_with,
			block_proposal_slot_portion: babe::SlotProportion::new(2f32 / 3f32),
			telemetry: telemetry.as_ref().map(|x| x.handle()),
		};

		let babe = babe::start_babe(babe_config)?;
		task_manager.spawn_essential_handle().spawn_blocking("babe", babe);
	}

	// if the node isn't actively participating in consensus then it doesn't
	// need a keystore, regardless of which protocol we use below.
	let keystore_opt = if role.is_authority() {
		Some(keystore_container.sync_keystore())
	} else {
		None
	};

	let config = grandpa::Config {
		// FIXME substrate#1578 make this available through chainspec
		gossip_duration: Duration::from_millis(1000),
		justification_period: 512,
		name: Some(name),
		observer_enabled: false,
		keystore: keystore_opt,
		is_authority: role.is_authority(),
		telemetry: telemetry.as_ref().map(|x| x.handle()),
	};

	let enable_grandpa = !disable_grandpa;
	if enable_grandpa {
		// start the full GRANDPA voter
		// NOTE: unlike in substrate we are currently running the full
		// GRANDPA voter protocol for all full nodes (regardless of whether
		// they're validators or not). at this point the full voter should
		// provide better guarantees of block and vote data availability than
		// the observer.

		// add a custom voting rule to temporarily stop voting for new blocks
		// after the given pause block is finalized and restarting after the
		// given delay.
		let builder = grandpa::VotingRulesBuilder::default();

		#[cfg(feature = "real-overseer")]
		let builder = if let Some(ref overseer) = overseer_handler {
			builder.add(grandpa_support::ApprovalCheckingDiagnostic::new(
				overseer.clone(),
				prometheus_registry.as_ref(),
			)?)
		} else {
			builder
		};

		let voting_rule = match grandpa_pause {
			Some((block, delay)) => {
				info!(
					block_number = %block,
					delay = %delay,
					"GRANDPA scheduled voting pause set for block #{} with a duration of {} blocks.",
					block,
					delay,
				);

				builder
					.add(grandpa_support::PauseAfterBlockFor(block, delay))
					.build()
			}
			None => builder.build(),
		};

		let grandpa_config = grandpa::GrandpaParams {
			config,
			link: link_half,
			network: network.clone(),
			voting_rule,
			prometheus_registry: prometheus_registry.clone(),
			shared_voter_state,
			telemetry: telemetry.as_ref().map(|x| x.handle()),
		};

		task_manager.spawn_essential_handle().spawn_blocking(
			"grandpa-voter",
			grandpa::run_grandpa_voter(grandpa_config)?
		);
	}

	network_starter.start_network();

	Ok(NewFull {
		task_manager,
		client,
		overseer_handler,
		network,
		network_status_sinks,
		rpc_handlers,
		backend,
	})
}

/// Builds a new service for a light client.
fn new_light<Runtime, Dispatch>(mut config: Configuration) -> Result<(
	TaskManager,
	RpcHandlers,
), Error>
	where
		Runtime: 'static + Send + Sync + ConstructRuntimeApi<Block, LightClient<Runtime, Dispatch>>,
		<Runtime as ConstructRuntimeApi<Block, LightClient<Runtime, Dispatch>>>::RuntimeApi:
		RuntimeApiCollection<StateBackend = sc_client_api::StateBackendFor<LightBackend, Block>>,
		Dispatch: NativeExecutionDispatch + 'static,
{
	set_prometheus_registry(&mut config)?;
	use sc_client_api::backend::RemoteBackend;

	let telemetry = config.telemetry_endpoints.clone()
		.filter(|x| !x.is_empty())
		.map(|endpoints| -> Result<_, telemetry::Error> {
			let worker = TelemetryWorker::new(16)?;
			let telemetry = worker.handle().new_telemetry(endpoints);
			Ok((worker, telemetry))
		})
		.transpose()?;

	let (client, backend, keystore_container, mut task_manager, on_demand) =
		service::new_light_parts::<Block, Runtime, Dispatch>(
			&config,
			telemetry.as_ref().map(|(_, telemetry)| telemetry.handle()),
		)?;

	let mut telemetry = telemetry
		.map(|(worker, telemetry)| {
			task_manager.spawn_handle().spawn("telemetry", worker.run());
			telemetry
		});

	let select_chain = sc_consensus::LongestChain::new(backend.clone());

	let transaction_pool = Arc::new(sc_transaction_pool::BasicPool::new_light(
		config.transaction_pool.clone(),
		config.prometheus_registry(),
		task_manager.spawn_handle(),
		client.clone(),
		on_demand.clone(),
	));

	let (grandpa_block_import, _) = grandpa::block_import(
		client.clone(),
		&(client.clone() as Arc<_>),
		select_chain.clone(),
		telemetry.as_ref().map(|x| x.handle()),
	)?;
	let justification_import = grandpa_block_import.clone();

	let (babe_block_import, babe_link) = babe::block_import(
		babe::Config::get_or_compute(&*client)?,
		grandpa_block_import,
		client.clone(),
	)?;

	let inherent_data_providers = inherents::InherentDataProviders::new();

	// FIXME: pruning task isn't started since light client doesn't do `AuthoritySetup`.
	let import_queue = babe::import_queue(
		babe_link,
		babe_block_import,
		Some(Box::new(justification_import)),
		client.clone(),
		select_chain.clone(),
		inherent_data_providers.clone(),
		&task_manager.spawn_essential_handle(),
		config.prometheus_registry(),
		consensus_common::NeverCanAuthor,
		telemetry.as_ref().map(|x| x.handle()),
	)?;

	let (network, network_status_sinks, system_rpc_tx, network_starter) =
		service::build_network(service::BuildNetworkParams {
			config: &config,
			client: client.clone(),
			transaction_pool: transaction_pool.clone(),
			spawn_handle: task_manager.spawn_handle(),
			import_queue,
			on_demand: Some(on_demand.clone()),
			block_announce_validator_builder: None,
		})?;

	if config.offchain_worker.enabled {
		let _ = service::build_offchain_workers(
			&config,
			task_manager.spawn_handle(),
			client.clone(),
			network.clone(),
		);
	}

	let light_deps = polkadot_rpc::LightDeps {
		remote_blockchain: backend.remote_blockchain(),
		fetcher: on_demand.clone(),
		client: client.clone(),
		pool: transaction_pool.clone(),
	};

	let rpc_extensions = polkadot_rpc::create_light(light_deps);

	let rpc_handlers = service::spawn_tasks(service::SpawnTasksParams {
		on_demand: Some(on_demand),
		remote_blockchain: Some(backend.remote_blockchain()),
		rpc_extensions_builder: Box::new(service::NoopRpcExtensionBuilder(rpc_extensions)),
		task_manager: &mut task_manager,
		config,
		keystore: keystore_container.sync_keystore(),
		backend,
		transaction_pool,
		client,
		network,
		network_status_sinks,
		system_rpc_tx,
		telemetry: telemetry.as_mut(),
	})?;

	network_starter.start_network();

	Ok((task_manager, rpc_handlers))
}

/// Builds a new object suitable for chain operations.
#[cfg(feature = "full-node")]
pub fn new_chain_ops(
	mut config: &mut Configuration,
	jaeger_agent: Option<std::net::SocketAddr>,
) -> Result<
	(
		Arc<Client>,
		Arc<FullBackend>,
		consensus_common::import_queue::BasicQueue<Block, PrefixedMemoryDB<BlakeTwo256>>,
		TaskManager,
	),
	Error
>
{
	config.keystore = service::config::KeystoreConfig::InMemory;
	if config.chain_spec.is_rococo() {
		let service::PartialComponents { client, backend, import_queue, task_manager, .. }
			= new_partial::<rococo_runtime::RuntimeApi, RococoExecutor>(config, jaeger_agent, None)?;
		Ok((Arc::new(Client::Rococo(client)), backend, import_queue, task_manager))
	} else if config.chain_spec.is_kusama() {
		let service::PartialComponents { client, backend, import_queue, task_manager, .. }
			= new_partial::<kusama_runtime::RuntimeApi, KusamaExecutor>(config, jaeger_agent, None)?;
		Ok((Arc::new(Client::Kusama(client)), backend, import_queue, task_manager))
	} else if config.chain_spec.is_westend() {
		let service::PartialComponents { client, backend, import_queue, task_manager, .. }
			= new_partial::<westend_runtime::RuntimeApi, WestendExecutor>(config, jaeger_agent, None)?;
		Ok((Arc::new(Client::Westend(client)), backend, import_queue, task_manager))
	} else {
		let service::PartialComponents { client, backend, import_queue, task_manager, .. }
			= new_partial::<polkadot_runtime::RuntimeApi, PolkadotExecutor>(config, jaeger_agent, None)?;
		Ok((Arc::new(Client::Polkadot(client)), backend, import_queue, task_manager))
	}
}

/// Build a new light node.
pub fn build_light(config: Configuration) -> Result<(
	TaskManager,
	RpcHandlers,
), Error> {
	if config.chain_spec.is_rococo() {
		new_light::<rococo_runtime::RuntimeApi, RococoExecutor>(config)
	} else if config.chain_spec.is_kusama() {
		new_light::<kusama_runtime::RuntimeApi, KusamaExecutor>(config)
	} else if config.chain_spec.is_westend() {
		new_light::<westend_runtime::RuntimeApi, WestendExecutor>(config)
	} else {
		new_light::<polkadot_runtime::RuntimeApi, PolkadotExecutor>(config)
	}
}

#[cfg(feature = "full-node")]
pub fn build_full(
	config: Configuration,
	is_collator: IsCollator,
	grandpa_pause: Option<(u32, u32)>,
	jaeger_agent: Option<std::net::SocketAddr>,
	telemetry_worker_handle: Option<TelemetryWorkerHandle>,
) -> Result<NewFull<Client>, Error> {
	let isolation_strategy = {
		#[cfg(not(any(target_os = "android", target_os = "unknown")))]
		{
			let cache_base_path = config.database.path();
			IsolationStrategy::external_process_with_caching(cache_base_path)
		}

		#[cfg(any(target_os = "android", target_os = "unknown"))]
		{
			IsolationStrategy::InProcess
		}
	};

	if config.chain_spec.is_rococo() {
		new_full::<rococo_runtime::RuntimeApi, RococoExecutor>(
			config,
			is_collator,
			grandpa_pause,
			jaeger_agent,
			isolation_strategy,
			telemetry_worker_handle,
		).map(|full| full.with_client(Client::Rococo))
	} else if config.chain_spec.is_kusama() {
		new_full::<kusama_runtime::RuntimeApi, KusamaExecutor>(
			config,
			is_collator,
			grandpa_pause,
			jaeger_agent,
			isolation_strategy,
			telemetry_worker_handle,
		).map(|full| full.with_client(Client::Kusama))
	} else if config.chain_spec.is_westend() {
		new_full::<westend_runtime::RuntimeApi, WestendExecutor>(
			config,
			is_collator,
			grandpa_pause,
			jaeger_agent,
			isolation_strategy,
			telemetry_worker_handle,
		).map(|full| full.with_client(Client::Westend))
	} else {
		new_full::<polkadot_runtime::RuntimeApi, PolkadotExecutor>(
			config,
			is_collator,
			grandpa_pause,
			jaeger_agent,
			isolation_strategy,
			telemetry_worker_handle,
		).map(|full| full.with_client(Client::Polkadot))
	}
}<|MERGE_RESOLUTION|>--- conflicted
+++ resolved
@@ -678,13 +678,8 @@
 		RuntimeApiCollection<StateBackend = sc_client_api::StateBackendFor<FullBackend, Block>>,
 		Executor: NativeExecutionDispatch + 'static,
 {
-<<<<<<< HEAD
-	let telemetry_span = TelemetrySpan::new();
-	let _telemetry_span_entered = telemetry_span.enter();
-=======
 	#[cfg(feature = "real-overseer")]
 	info!("real-overseer feature is ENABLED");
->>>>>>> 6d781dda
 
 	let role = config.role.clone();
 	let force_authoring = config.force_authoring;
@@ -830,11 +825,7 @@
 		cache_size: None, // default is fine.
 	};
 
-<<<<<<< HEAD
-	let (rpc_handlers, telemetry_connection_notifier) = service::spawn_tasks(service::SpawnTasksParams {
-=======
 	let rpc_handlers = service::spawn_tasks(service::SpawnTasksParams {
->>>>>>> 6d781dda
 		config,
 		backend: backend.clone(),
 		client: client.clone(),
