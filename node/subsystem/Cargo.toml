--- conflicted
+++ resolved
@@ -23,17 +23,10 @@
 polkadot-primitives = { path = "../../primitives" }
 polkadot-statement-table = { path = "../../statement-table" }
 polkadot-node-jaeger = { path = "../jaeger" }
-<<<<<<< HEAD
-sc-network = { git = "https://github.com/paritytech/substrate", branch = "polkadot-v0.8.28" }
-smallvec = "1.6.1"
-sp-core = { git = "https://github.com/paritytech/substrate", branch = "polkadot-v0.8.28" }
-substrate-prometheus-endpoint = { git = "https://github.com/paritytech/substrate", branch = "polkadot-v0.8.28" }
-=======
 sc-network = { git = "https://github.com/paritytech/substrate", branch = "polkadot-v0.8.29" }
 smallvec = "1.6.1"
 sp-core = { git = "https://github.com/paritytech/substrate", branch = "polkadot-v0.8.29" }
 substrate-prometheus-endpoint = { git = "https://github.com/paritytech/substrate", branch = "polkadot-v0.8.29" }
->>>>>>> 2494dec2
 thiserror = "1.0.23"
 log = "0.4.13"
 
